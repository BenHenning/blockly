--- conflicted
+++ resolved
@@ -14,34 +14,23 @@
 import type {ICopyData, ICopyable} from './interfaces/i_copyable.js';
 import type {IDragger} from './interfaces/i_dragger.js';
 import type {IFlyout} from './interfaces/i_flyout.js';
-<<<<<<< HEAD
 import type {IFlyoutInflater} from './interfaces/i_flyout_inflater.js';
-import type {IMetricsManager} from './interfaces/i_metrics_manager.js';
-=======
->>>>>>> 0104166c
 import type {IIcon} from './interfaces/i_icon.js';
 import type {IMetricsManager} from './interfaces/i_metrics_manager.js';
 import type {IPaster} from './interfaces/i_paster.js';
 import type {ISerializer} from './interfaces/i_serializer.js';
 import type {IToolbox} from './interfaces/i_toolbox.js';
+import type {IVariableMap} from './interfaces/i_variable_map.js';
+import type {
+  IVariableModel,
+  IVariableModelStatic,
+  IVariableState,
+} from './interfaces/i_variable_model.js';
 import type {Cursor} from './keyboard_nav/cursor.js';
 import type {Options} from './options.js';
 import type {Renderer} from './renderers/common/renderer.js';
 import type {Theme} from './theme.js';
 import type {ToolboxItem} from './toolbox/toolbox_item.js';
-<<<<<<< HEAD
-import type {IPaster} from './interfaces/i_paster.js';
-import type {ICopyData, ICopyable} from './interfaces/i_copyable.js';
-import type {IConnectionPreviewer} from './interfaces/i_connection_previewer.js';
-import type {IDragger} from './interfaces/i_dragger.js';
-import type {
-  IVariableModel,
-  IVariableModelStatic,
-  IVariableState,
-} from './interfaces/i_variable_model.js';
-import type {IVariableMap} from './interfaces/i_variable_map.js';
-=======
->>>>>>> 0104166c
 
 /**
  * A map of maps. With the keys being the type and name of the class we are
