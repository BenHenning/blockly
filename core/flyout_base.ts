/**
 * @license
 * Copyright 2011 Google LLC
 * SPDX-License-Identifier: Apache-2.0
 */

/**
 * Flyout tray containing blocks which may be created.
 *
 * @class
 */
// Former goog.module ID: Blockly.Flyout

<<<<<<< HEAD
import type {Abstract as AbstractEvent} from './events/events_abstract.js';
=======
import type {Block} from './block.js';
>>>>>>> 0104166c
import {BlockSvg} from './block_svg.js';
import * as browserEvents from './browser_events.js';
import {ComponentManager} from './component_manager.js';
import {MANUALLY_DISABLED} from './constants.js';
import {DeleteArea} from './delete_area.js';
import type {Abstract as AbstractEvent} from './events/events_abstract.js';
import {EventType} from './events/type.js';
import * as eventUtils from './events/utils.js';
import {FlyoutMetricsManager} from './flyout_metrics_manager.js';
import {IAutoHideable} from './interfaces/i_autohideable.js';
import type {IFlyout} from './interfaces/i_flyout.js';
<<<<<<< HEAD
import type {IFlyoutInflater} from './interfaces/i_flyout_inflater.js';
import type {IBoundedElement} from './interfaces/i_bounded_element.js';
=======
>>>>>>> 0104166c
import type {Options} from './options.js';
import * as renderManagement from './render_management.js';
import {ScrollbarPair} from './scrollbar_pair.js';
import * as blocks from './serialization/blocks.js';
import {Coordinate} from './utils/coordinate.js';
import * as dom from './utils/dom.js';
import * as idGenerator from './utils/idgenerator.js';
import {Svg} from './utils/svg.js';
import * as toolbox from './utils/toolbox.js';
import * as utilsXml from './utils/xml.js';
import * as Variables from './variables.js';
import {WorkspaceSvg} from './workspace_svg.js';
<<<<<<< HEAD
import * as registry from './registry.js';
import * as renderManagement from './render_management.js';
import {IAutoHideable} from './interfaces/i_autohideable.js';
import {FlyoutSeparator, SeparatorAxis} from './flyout_separator.js';
=======
import * as Xml from './xml.js';

enum FlyoutItemType {
  BLOCK = 'block',
  BUTTON = 'button',
}

/**
 * The language-neutral ID for when the reason why a block is disabled is
 * because the workspace is at block capacity.
 */
const WORKSPACE_AT_BLOCK_CAPACITY_DISABLED_REASON =
  'WORKSPACE_AT_BLOCK_CAPACITY';
>>>>>>> 0104166c

/**
 * Class for a flyout.
 */
export abstract class Flyout
  extends DeleteArea
  implements IAutoHideable, IFlyout
{
  /**
   * Position the flyout.
   */
  abstract position(): void;

  /**
   * Determine if a drag delta is toward the workspace, based on the position
   * and orientation of the flyout. This is used in determineDragIntention_ to
   * determine if a new block should be created or if the flyout should scroll.
   *
   * @param currentDragDeltaXY How far the pointer has
   *     moved from the position at mouse down, in pixel units.
   * @returns True if the drag is toward the workspace.
   */
  abstract isDragTowardWorkspace(currentDragDeltaXY: Coordinate): boolean;

  /**
   * Sets the translation of the flyout to match the scrollbars.
   *
   * @param xyRatio Contains a y property which is a float
   *     between 0 and 1 specifying the degree of scrolling and a
   *     similar x property.
   */
  protected abstract setMetrics_(xyRatio: {x?: number; y?: number}): void;

  /**
   * Lay out the elements in the flyout.
   *
   * @param contents The flyout elements to lay out.
   */
  protected abstract layout_(contents: FlyoutItem[]): void;

  /**
   * Scroll the flyout.
   *
   * @param e Mouse wheel scroll event.
   */
  protected abstract wheel_(e: WheelEvent): void;

  /**
   * Compute bounds of flyout.
   * For RTL: Lay out the elements right-aligned.
   */
  protected abstract reflowInternal_(): void;

  /**
   * Calculates the x coordinate for the flyout position.
   *
   * @returns X coordinate.
   */
  abstract getX(): number;

  /**
   * Calculates the y coordinate for the flyout position.
   *
   * @returns Y coordinate.
   */
  abstract getY(): number;

  /**
   * Scroll the flyout to the beginning of its contents.
   */
  abstract scrollToStart(): void;

  protected workspace_: WorkspaceSvg;
  RTL: boolean;
  /**
   * Whether the flyout should be laid out horizontally or not.
   *
   * @internal
   */
  horizontalLayout = false;
  protected toolboxPosition_: number;

  /**
   * Array holding info needed to unbind events.
   * Used for disposing.
   * Ex: [[node, name, func], [node, name, func]].
   */
  private boundEvents: browserEvents.Data[] = [];

  /**
   * Function that will be registered as a change listener on the workspace
   * to reflow when elements in the flyout workspace change.
   */
  private reflowWrapper: ((e: AbstractEvent) => void) | null = null;

  /**
   * List of flyout elements.
   */
  protected contents: FlyoutItem[] = [];

  protected readonly tabWidth_: number;

  /**
   * The target workspace.
   *
   * @internal
   */
  targetWorkspace!: WorkspaceSvg;

  /**
   * Does the flyout automatically close when a block is created?
   */
  autoClose = true;

  /**
   * Whether the flyout is visible.
   */
  private visible = false;

  /**
   * Whether the workspace containing this flyout is visible.
   */
  private containerVisible = true;

  /**
   * Corner radius of the flyout background.
   */
  readonly CORNER_RADIUS: number = 8;
  readonly MARGIN: number;
  readonly GAP_X: number;
  readonly GAP_Y: number;

  /**
   * Top/bottom padding between scrollbar and edge of flyout background.
   */
  readonly SCROLLBAR_MARGIN: number = 2.5;

  /**
   * Width of flyout.
   */
  protected width_ = 0;

  /**
   * Height of flyout.
   */
  protected height_ = 0;
  // clang-format off
  /**
   * Range of a drag angle from a flyout considered "dragging toward
   * workspace". Drags that are within the bounds of this many degrees from
   * the orthogonal line to the flyout edge are considered to be "drags toward
   * the workspace".
   *
   * @example
   *
   * ```
   * Flyout                                                 Edge   Workspace
   * [block] /  <-within this angle, drags "toward workspace" |
   * [block] ---- orthogonal to flyout boundary ----          |
   * [block] \                                                |
   * ```
   *
   * The angle is given in degrees from the orthogonal.
   *
   * This is used to know when to create a new block and when to scroll the
   * flyout. Setting it to 360 means that all drags create a new block.
   */
  // clang-format on
  protected dragAngleRange_ = 70;

  /**
   * The path around the background of the flyout, which will be filled with a
   * background colour.
   */
  protected svgBackground_: SVGPathElement | null = null;

  /**
   * The root SVG group for the button or label.
   */
  protected svgGroup_: SVGGElement | null = null;

  /**
   * Map from flyout content type to the corresponding inflater class
   * responsible for creating concrete instances of the content type.
   */
  protected inflaters = new Map<string, IFlyoutInflater>();

  /**
   * @param workspaceOptions Dictionary of options for the
   *     workspace.
   */
  constructor(workspaceOptions: Options) {
    super();
    workspaceOptions.setMetrics = this.setMetrics_.bind(this);

    this.workspace_ = new WorkspaceSvg(workspaceOptions);
    this.workspace_.setMetricsManager(
      new FlyoutMetricsManager(this.workspace_, this),
    );

    this.workspace_.internalIsFlyout = true;
    // Keep the workspace visibility consistent with the flyout's visibility.
    this.workspace_.setVisible(this.visible);

    /**
     * The unique id for this component that is used to register with the
     * ComponentManager.
     */
    this.id = idGenerator.genUid();

    /**
     * Is RTL vs LTR.
     */
    this.RTL = !!workspaceOptions.RTL;

    /**
     * Position of the toolbox and flyout relative to the workspace.
     */
    this.toolboxPosition_ = workspaceOptions.toolboxPosition;

    /**
     * Width of output tab.
     */
    this.tabWidth_ = this.workspace_.getRenderer().getConstants().TAB_WIDTH;

    /**
     * Margin around the edges of the elements in the flyout.
     */
    this.MARGIN = this.CORNER_RADIUS;

    // TODO: Move GAP_X and GAP_Y to their appropriate files.
    /**
     * Gap between items in horizontal flyouts. Can be overridden with the "sep"
     * element.
     */
    this.GAP_X = this.MARGIN * 3;

    /**
     * Gap between items in vertical flyouts. Can be overridden with the "sep"
     * element.
     */
    this.GAP_Y = this.MARGIN * 3;
  }

  /**
   * Creates the flyout's DOM.  Only needs to be called once.  The flyout can
   * either exist as its own SVG element or be a g element nested inside a
   * separate SVG element.
   *
   * @param tagName The type of tag to
   *     put the flyout in. This should be <svg> or <g>.
   * @returns The flyout's SVG group.
   */
  createDom(
    tagName: string | Svg<SVGSVGElement> | Svg<SVGGElement>,
  ): SVGElement {
    /*
        <svg | g>
          <path class="blocklyFlyoutBackground"/>
          <g class="blocklyFlyout"></g>
        </ svg | g>
        */
    // Setting style to display:none to start. The toolbox and flyout
    // hide/show code will set up proper visibility and size later.
    this.svgGroup_ = dom.createSvgElement(tagName, {
      'class': 'blocklyFlyout',
    });
    this.svgGroup_.style.display = 'none';
    this.svgBackground_ = dom.createSvgElement(
      Svg.PATH,
      {'class': 'blocklyFlyoutBackground'},
      this.svgGroup_,
    );
    this.svgGroup_.appendChild(this.workspace_.createDom());
    this.workspace_
      .getThemeManager()
      .subscribe(this.svgBackground_, 'flyoutBackgroundColour', 'fill');
    this.workspace_
      .getThemeManager()
      .subscribe(this.svgBackground_, 'flyoutOpacity', 'fill-opacity');
    return this.svgGroup_;
  }

  /**
   * Initializes the flyout.
   *
   * @param targetWorkspace The workspace in which to
   *     create new blocks.
   */
  init(targetWorkspace: WorkspaceSvg) {
    this.targetWorkspace = targetWorkspace;
    this.workspace_.targetWorkspace = targetWorkspace;

    this.workspace_.scrollbar = new ScrollbarPair(
      this.workspace_,
      this.horizontalLayout,
      !this.horizontalLayout,
      'blocklyFlyoutScrollbar',
      this.SCROLLBAR_MARGIN,
    );

    this.hide();

    this.boundEvents.push(
      browserEvents.conditionalBind(
        this.svgGroup_ as SVGGElement,
        'wheel',
        this,
        this.wheel_,
      ),
    );

    // Dragging the flyout up and down.
    this.boundEvents.push(
      browserEvents.conditionalBind(
        this.svgBackground_ as SVGPathElement,
        'pointerdown',
        this,
        this.onMouseDown,
      ),
    );

    // A flyout connected to a workspace doesn't have its own current gesture.
    this.workspace_.getGesture = this.targetWorkspace.getGesture.bind(
      this.targetWorkspace,
    );

    // Get variables from the main workspace rather than the target workspace.
    this.workspace_.setVariableMap(this.targetWorkspace.getVariableMap());

    this.workspace_.createPotentialVariableMap();

    targetWorkspace.getComponentManager().addComponent({
      component: this,
      weight: ComponentManager.ComponentWeight.FLYOUT_WEIGHT,
      capabilities: [
        ComponentManager.Capability.AUTOHIDEABLE,
        ComponentManager.Capability.DELETE_AREA,
        ComponentManager.Capability.DRAG_TARGET,
      ],
    });
  }

  /**
   * Dispose of this flyout.
   * Unlink from all DOM elements to prevent memory leaks.
   */
  dispose() {
    this.hide();
    this.targetWorkspace.getComponentManager().removeComponent(this.id);
    for (const event of this.boundEvents) {
      browserEvents.unbind(event);
    }
    this.boundEvents.length = 0;
    if (this.workspace_) {
      this.workspace_.getThemeManager().unsubscribe(this.svgBackground_!);
      this.workspace_.dispose();
    }
    if (this.svgGroup_) {
      dom.removeNode(this.svgGroup_);
    }
  }

  /**
   * Get the width of the flyout.
   *
   * @returns The width of the flyout.
   */
  getWidth(): number {
    return this.width_;
  }

  /**
   * Get the height of the flyout.
   *
   * @returns The width of the flyout.
   */
  getHeight(): number {
    return this.height_;
  }

  /**
   * Get the scale (zoom level) of the flyout. By default,
   * this matches the target workspace scale, but this can be overridden.
   *
   * @returns Flyout workspace scale.
   */
  getFlyoutScale(): number {
    return this.targetWorkspace.scale;
  }

  /**
   * Get the workspace inside the flyout.
   *
   * @returns The workspace inside the flyout.
   */
  getWorkspace(): WorkspaceSvg {
    return this.workspace_;
  }

  /**
   * Sets whether this flyout automatically closes when blocks are dragged out,
   * the workspace is clicked, etc, or not.
   */
  setAutoClose(autoClose: boolean) {
    this.autoClose = autoClose;
    this.targetWorkspace.recordDragTargets();
    this.targetWorkspace.resizeContents();
  }

  /** Automatically hides the flyout if it is an autoclosing flyout. */
  autoHide(onlyClosePopups: boolean): void {
    if (
      !onlyClosePopups &&
      this.targetWorkspace.getFlyout(true) === this &&
      this.autoClose
    )
      this.hide();
  }

  /**
   * Get the target workspace inside the flyout.
   *
   * @returns The target workspace inside the flyout.
   */
  getTargetWorkspace(): WorkspaceSvg {
    return this.targetWorkspace;
  }

  /**
   * Is the flyout visible?
   *
   * @returns True if visible.
   */
  isVisible(): boolean {
    return this.visible;
  }

  /**
   * Set whether the flyout is visible. A value of true does not necessarily
   * mean that the flyout is shown. It could be hidden because its container is
   * hidden.
   *
   * @param visible True if visible.
   */
  setVisible(visible: boolean) {
    const visibilityChanged = visible !== this.isVisible();

    this.visible = visible;
    if (visibilityChanged) {
      if (!this.autoClose) {
        // Auto-close flyouts are ignored as drag targets, so only non
        // auto-close flyouts need to have their drag target updated.
        this.targetWorkspace.recordDragTargets();
      }
      this.updateDisplay();
    }
  }

  /**
   * Set whether this flyout's container is visible.
   *
   * @param visible Whether the container is visible.
   */
  setContainerVisible(visible: boolean) {
    const visibilityChanged = visible !== this.containerVisible;
    this.containerVisible = visible;
    if (visibilityChanged) {
      this.updateDisplay();
    }
  }

  /**
   * Get the list of elements of the current flyout.
   *
   * @returns The array of flyout elements.
   */
  getContents(): FlyoutItem[] {
    return this.contents;
  }

  /**
   * Store the list of elements on the flyout.
   *
   * @param contents - The array of items for the flyout.
   */
  setContents(contents: FlyoutItem[]): void {
    this.contents = contents;
  }
  /**
   * Update the display property of the flyout based whether it thinks it should
   * be visible and whether its containing workspace is visible.
   */
  private updateDisplay() {
    let show = true;
    if (!this.containerVisible) {
      show = false;
    } else {
      show = this.isVisible();
    }
    if (this.svgGroup_) {
      this.svgGroup_.style.display = show ? 'block' : 'none';
    }
    // Update the scrollbar's visibility too since it should mimic the
    // flyout's visibility.
    this.workspace_.scrollbar?.setContainerVisible(show);
  }

  /**
   * Update the view based on coordinates calculated in position().
   *
   * @param width The computed width of the flyout's SVG group
   * @param height The computed height of the flyout's SVG group.
   * @param x The computed x origin of the flyout's SVG group.
   * @param y The computed y origin of the flyout's SVG group.
   */
  protected positionAt_(width: number, height: number, x: number, y: number) {
    this.svgGroup_?.setAttribute('width', `${width}`);
    this.svgGroup_?.setAttribute('height', `${height}`);
    this.workspace_.setCachedParentSvgSize(width, height);

    if (this.svgGroup_) {
      const transform = 'translate(' + x + 'px,' + y + 'px)';
      dom.setCssTransform(this.svgGroup_, transform);
    }

    // Update the scrollbar (if one exists).
    const scrollbar = this.workspace_.scrollbar;
    if (scrollbar) {
      // Set the scrollbars origin to be the top left of the flyout.
      scrollbar.setOrigin(x, y);
      scrollbar.resize();
      // If origin changed and metrics haven't changed enough to trigger
      // reposition in resize, we need to call setPosition. See issue #4692.
      if (scrollbar.hScroll) {
        scrollbar.hScroll.setPosition(
          scrollbar.hScroll.position.x,
          scrollbar.hScroll.position.y,
        );
      }
      if (scrollbar.vScroll) {
        scrollbar.vScroll.setPosition(
          scrollbar.vScroll.position.x,
          scrollbar.vScroll.position.y,
        );
      }
    }
  }

  /**
   * Hide and empty the flyout.
   */
  hide() {
    if (!this.isVisible()) {
      return;
    }
    this.setVisible(false);
    if (this.reflowWrapper) {
      this.workspace_.removeChangeListener(this.reflowWrapper);
      this.reflowWrapper = null;
    }
    // Do NOT delete the flyout contents here.  Wait until Flyout.show.
    // https://neil.fraser.name/news/2014/08/09/
  }

  /**
   * Show and populate the flyout.
   *
   * @param flyoutDef Contents to display
   *     in the flyout. This is either an array of Nodes, a NodeList, a
   *     toolbox definition, or a string with the name of the dynamic category.
   */
  show(flyoutDef: toolbox.FlyoutDefinition | string) {
    this.workspace_.setResizesEnabled(false);
    this.hide();
    this.clearOldBlocks();

    // Handle dynamic categories, represented by a name instead of a list.
    if (typeof flyoutDef === 'string') {
      flyoutDef = this.getDynamicCategoryContents(flyoutDef);
    }
    this.setVisible(true);

    // Parse the Array, Node or NodeList into a a list of flyout items.
    const parsedContent = toolbox.convertFlyoutDefToJsonArray(flyoutDef);
    const flyoutInfo = this.createFlyoutInfo(parsedContent);

    renderManagement.triggerQueuedRenders(this.workspace_);

    this.setContents(flyoutInfo);

    this.layout_(flyoutInfo);

    if (this.horizontalLayout) {
      this.height_ = 0;
    } else {
      this.width_ = 0;
    }
    this.workspace_.setResizesEnabled(true);
    this.reflow();

    // Listen for block change events, and reflow the flyout in response. This
    // accommodates e.g. resizing a non-autoclosing flyout in response to the
    // user typing long strings into fields on the blocks in the flyout.
    this.reflowWrapper = (event) => {
      if (
        event.type === eventUtils.BLOCK_CHANGE ||
        event.type === eventUtils.BLOCK_FIELD_INTERMEDIATE_CHANGE
      ) {
        this.reflow();
      }
    };
    this.workspace_.addChangeListener(this.reflowWrapper);
  }

  /**
   * Create the contents array and gaps array necessary to create the layout for
   * the flyout.
   *
   * @param parsedContent The array
   *     of objects to show in the flyout.
   * @returns The list of contents needed to lay out the flyout.
   */
  private createFlyoutInfo(
    parsedContent: toolbox.FlyoutItemInfoArray,
  ): FlyoutItem[] {
    const contents: FlyoutItem[] = [];
    const defaultGap = this.horizontalLayout ? this.GAP_X : this.GAP_Y;
    for (const info of parsedContent) {
      if ('custom' in info) {
        const customInfo = info as toolbox.DynamicCategoryInfo;
        const categoryName = customInfo['custom'];
        const flyoutDef = this.getDynamicCategoryContents(categoryName);
        const parsedDynamicContent =
          toolbox.convertFlyoutDefToJsonArray(flyoutDef);
        contents.push(...this.createFlyoutInfo(parsedDynamicContent));
      }

      const type = info['kind'].toLowerCase();
      const inflater = this.getInflaterForType(type);
      if (inflater) {
        const element = inflater.load(info, this.getWorkspace());
        contents.push({
          type,
          element,
        });
        const gap = inflater.gapForElement(info, defaultGap);
        if (gap) {
          contents.push({
            type: 'sep',
            element: new FlyoutSeparator(
              gap,
              this.horizontalLayout ? SeparatorAxis.X : SeparatorAxis.Y,
            ),
          });
        }
      }
    }

    return this.normalizeSeparators(contents);
  }

  /**
   * Updates and returns the provided list of flyout contents to flatten
   * separators as needed.
   *
   * When multiple separators occur one after another, the value of the last one
   * takes precedence and the earlier separators in the group are removed.
   *
   * @param contents The list of flyout contents to flatten separators in.
   * @returns An updated list of flyout contents with only one separator between
   *     each non-separator item.
   */
  protected normalizeSeparators(contents: FlyoutItem[]): FlyoutItem[] {
    for (let i = contents.length - 1; i > 0; i--) {
      const elementType = contents[i].type.toLowerCase();
      const previousElementType = contents[i - 1].type.toLowerCase();
      if (elementType === 'sep' && previousElementType === 'sep') {
        // Remove previousElement from the array, shifting the current element
        // forward as a result. This preserves the behavior where explicit
        // separator elements override the value of prior implicit (or explicit)
        // separator elements.
        contents.splice(i - 1, 1);
      }
    }

    return contents;
  }

  /**
   * Gets the flyout definition for the dynamic category.
   *
   * @param categoryName The name of the dynamic category.
   * @returns The definition of the
   *     flyout in one of its many forms.
   */
  private getDynamicCategoryContents(
    categoryName: string,
  ): toolbox.FlyoutDefinition {
    // Look up the correct category generation function and call that to get a
    // valid XML list.
    const fnToApply =
      this.workspace_.targetWorkspace!.getToolboxCategoryCallback(categoryName);
    if (typeof fnToApply !== 'function') {
      throw TypeError(
        "Couldn't find a callback function when opening" +
          ' a toolbox category.',
      );
    }
    return fnToApply(this.workspace_.targetWorkspace!);
  }

  /**
   * Delete elements from a previous showing of the flyout.
   */
  private clearOldBlocks() {
    this.getContents().forEach((element) => {
      const inflater = this.getInflaterForType(element.type);
      inflater?.disposeElement(element.element);
    });

    // Clear potential variables from the previous showing.
    this.workspace_.getPotentialVariableMap()?.clear();
  }

  /**
<<<<<<< HEAD
=======
   * Empties all of the recycled blocks, properly disposing of them.
   */
  private emptyRecycledBlocks() {
    for (let i = 0; i < this.recycledBlocks.length; i++) {
      this.recycledBlocks[i].dispose();
    }
    this.recycledBlocks = [];
  }

  /**
   * Returns whether the given block can be recycled or not.
   *
   * @param _block The block to check for recyclability.
   * @returns True if the block can be recycled. False otherwise.
   */
  protected blockIsRecyclable_(_block: BlockSvg): boolean {
    // By default, recycling is disabled.
    return false;
  }

  /**
   * Puts a previously created block into the recycle bin and moves it to the
   * top of the workspace. Used during large workspace swaps to limit the number
   * of new DOM elements we need to create.
   *
   * @param block The block to recycle.
   */
  private recycleBlock(block: BlockSvg) {
    const xy = block.getRelativeToSurfaceXY();
    block.moveBy(-xy.x, -xy.y);
    this.recycledBlocks.push(block);
  }

  /**
   * Add listeners to a block that has been added to the flyout.
   *
   * @param root The root node of the SVG group the block is in.
   * @param block The block to add listeners for.
   * @param rect The invisible rectangle under the block that acts
   *     as a mat for that block.
   */
  protected addBlockListeners_(
    root: SVGElement,
    block: BlockSvg,
    rect: SVGElement,
  ) {
    this.listeners.push(
      browserEvents.conditionalBind(
        root,
        'pointerdown',
        null,
        this.blockMouseDown(block),
      ),
    );
    this.listeners.push(
      browserEvents.conditionalBind(
        rect,
        'pointerdown',
        null,
        this.blockMouseDown(block),
      ),
    );
    this.listeners.push(
      browserEvents.bind(root, 'pointerenter', block, () => {
        if (!this.targetWorkspace.isDragging()) {
          block.addSelect();
        }
      }),
    );
    this.listeners.push(
      browserEvents.bind(root, 'pointerleave', block, () => {
        if (!this.targetWorkspace.isDragging()) {
          block.removeSelect();
        }
      }),
    );
    this.listeners.push(
      browserEvents.bind(rect, 'pointerenter', block, () => {
        if (!this.targetWorkspace.isDragging()) {
          block.addSelect();
        }
      }),
    );
    this.listeners.push(
      browserEvents.bind(rect, 'pointerleave', block, () => {
        if (!this.targetWorkspace.isDragging()) {
          block.removeSelect();
        }
      }),
    );
  }

  /**
   * Handle a pointerdown on an SVG block in a non-closing flyout.
   *
   * @param block The flyout block to copy.
   * @returns Function to call when block is clicked.
   */
  private blockMouseDown(block: BlockSvg) {
    return (e: PointerEvent) => {
      const gesture = this.targetWorkspace.getGesture(e);
      if (gesture) {
        gesture.setStartBlock(block);
        gesture.handleFlyoutStart(e, this);
      }
    };
  }

  /**
>>>>>>> 0104166c
   * Pointer down on the flyout background.  Start a vertical scroll drag.
   *
   * @param e Pointer down event.
   */
  private onMouseDown(e: PointerEvent) {
    const gesture = this.targetWorkspace.getGesture(e);
    if (gesture) {
      gesture.handleFlyoutStart(e, this);
    }
  }

  /**
   * Does this flyout allow you to create a new instance of the given block?
   * Used for deciding if a block can be "dragged out of" the flyout.
   *
   * @param block The block to copy from the flyout.
   * @returns True if you can create a new instance of the block, false
   *    otherwise.
   * @internal
   */
  isBlockCreatable(block: BlockSvg): boolean {
    return block.isEnabled();
  }

  /**
   * Create a copy of this block on the workspace.
   *
   * @param originalBlock The block to copy from the flyout.
   * @returns The newly created block.
   * @throws {Error} if something went wrong with deserialization.
   * @internal
   */
  createBlock(originalBlock: BlockSvg): BlockSvg {
    let newBlock = null;
    eventUtils.disable();
    const variablesBeforeCreation = this.targetWorkspace.getAllVariables();
    this.targetWorkspace.setResizesEnabled(false);
    try {
      newBlock = this.placeNewBlock(originalBlock);
    } finally {
      eventUtils.enable();
    }

    // Close the flyout.
    this.targetWorkspace.hideChaff();

    const newVariables = Variables.getAddedVariables(
      this.targetWorkspace,
      variablesBeforeCreation,
    );

    if (eventUtils.isEnabled()) {
      eventUtils.setGroup(true);
      // Fire a VarCreate event for each (if any) new variable created.
      for (let i = 0; i < newVariables.length; i++) {
        const thisVariable = newVariables[i];
        eventUtils.fire(
          new (eventUtils.get(EventType.VAR_CREATE))(thisVariable),
        );
      }

      // Block events come after var events, in case they refer to newly created
      // variables.
      eventUtils.fire(new (eventUtils.get(EventType.BLOCK_CREATE))(newBlock));
    }
    if (this.autoClose) {
      this.hide();
    }
    return newBlock;
  }

  /**
   * Reflow flyout contents.
   */
  reflow() {
    if (this.reflowWrapper) {
      this.workspace_.removeChangeListener(this.reflowWrapper);
    }
    this.reflowInternal_();
    if (this.reflowWrapper) {
      this.workspace_.addChangeListener(this.reflowWrapper);
    }
  }

  /**
   * @returns True if this flyout may be scrolled with a scrollbar or
   *     by dragging.
   * @internal
   */
  isScrollable(): boolean {
    return this.workspace_.scrollbar
      ? this.workspace_.scrollbar.isVisible()
      : false;
  }

  /**
   * Copy a block from the flyout to the workspace and position it correctly.
   *
   * @param oldBlock The flyout block to copy.
   * @returns The new block in the main workspace.
   */
  private placeNewBlock(oldBlock: BlockSvg): BlockSvg {
    const targetWorkspace = this.targetWorkspace;
    const svgRootOld = oldBlock.getSvgRoot();
    if (!svgRootOld) {
      throw Error('oldBlock is not rendered');
    }

    // Clone the block.
    const json = this.serializeBlock(oldBlock);
    // Normally this resizes leading to weird jumps. Save it for terminateDrag.
    targetWorkspace.setResizesEnabled(false);
    const block = blocks.append(json, targetWorkspace) as BlockSvg;

    this.positionNewBlock(oldBlock, block);

    return block;
  }

  /**
   * Serialize a block to JSON.
   *
   * @param block The block to serialize.
   * @returns A serialized representation of the block.
   */
  protected serializeBlock(block: BlockSvg): blocks.State {
    return blocks.save(block) as blocks.State;
  }

  /**
   * Positions a block on the target workspace.
   *
   * @param oldBlock The flyout block being copied.
   * @param block The block to posiiton.
   */
  private positionNewBlock(oldBlock: BlockSvg, block: BlockSvg) {
    const targetWorkspace = this.targetWorkspace;

    // The offset in pixels between the main workspace's origin and the upper
    // left corner of the injection div.
    const mainOffsetPixels = targetWorkspace.getOriginOffsetInPixels();

    // The offset in pixels between the flyout workspace's origin and the upper
    // left corner of the injection div.
    const flyoutOffsetPixels = this.workspace_.getOriginOffsetInPixels();

    // The position of the old block in flyout workspace coordinates.
    const oldBlockPos = oldBlock.getRelativeToSurfaceXY();
    // The position of the old block in pixels relative to the flyout
    // workspace's origin.
    oldBlockPos.scale(this.workspace_.scale);

    // The position of the old block in pixels relative to the upper left corner
    // of the injection div.
    const oldBlockOffsetPixels = Coordinate.sum(
      flyoutOffsetPixels,
      oldBlockPos,
    );

    // The position of the old block in pixels relative to the origin of the
    // main workspace.
    const finalOffset = Coordinate.difference(
      oldBlockOffsetPixels,
      mainOffsetPixels,
    );
    // The position of the old block in main workspace coordinates.
    finalOffset.scale(1 / targetWorkspace.scale);

    // No 'reason' provided since events are disabled.
    block.moveTo(new Coordinate(finalOffset.x, finalOffset.y));
  }

  /**
   * Returns the inflater responsible for constructing items of the given type.
   *
   * @param type The type of flyout content item to provide an inflater for.
   * @returns An inflater object for the given type, or null if no inflater
   *     is registered for that type.
   */
  protected getInflaterForType(type: string): IFlyoutInflater | null {
    if (this.inflaters.has(type)) {
      return this.inflaters.get(type) ?? null;
    }

    const InflaterClass = registry.getClass(
      registry.Type.FLYOUT_INFLATER,
      type,
    );
    if (InflaterClass) {
      const inflater = new InflaterClass();
      this.inflaters.set(type, inflater);
      return inflater;
    }

    return null;
  }
}

/**
 * A flyout content item.
 */
export interface FlyoutItem {
  type: string;
  element: IBoundedElement;
}<|MERGE_RESOLUTION|>--- conflicted
+++ resolved
@@ -11,28 +11,21 @@
  */
 // Former goog.module ID: Blockly.Flyout
 
-<<<<<<< HEAD
-import type {Abstract as AbstractEvent} from './events/events_abstract.js';
-=======
-import type {Block} from './block.js';
->>>>>>> 0104166c
 import {BlockSvg} from './block_svg.js';
 import * as browserEvents from './browser_events.js';
 import {ComponentManager} from './component_manager.js';
-import {MANUALLY_DISABLED} from './constants.js';
 import {DeleteArea} from './delete_area.js';
 import type {Abstract as AbstractEvent} from './events/events_abstract.js';
 import {EventType} from './events/type.js';
 import * as eventUtils from './events/utils.js';
 import {FlyoutMetricsManager} from './flyout_metrics_manager.js';
+import {FlyoutSeparator, SeparatorAxis} from './flyout_separator.js';
 import {IAutoHideable} from './interfaces/i_autohideable.js';
+import type {IBoundedElement} from './interfaces/i_bounded_element.js';
 import type {IFlyout} from './interfaces/i_flyout.js';
-<<<<<<< HEAD
 import type {IFlyoutInflater} from './interfaces/i_flyout_inflater.js';
-import type {IBoundedElement} from './interfaces/i_bounded_element.js';
-=======
->>>>>>> 0104166c
 import type {Options} from './options.js';
+import * as registry from './registry.js';
 import * as renderManagement from './render_management.js';
 import {ScrollbarPair} from './scrollbar_pair.js';
 import * as blocks from './serialization/blocks.js';
@@ -41,29 +34,8 @@
 import * as idGenerator from './utils/idgenerator.js';
 import {Svg} from './utils/svg.js';
 import * as toolbox from './utils/toolbox.js';
-import * as utilsXml from './utils/xml.js';
 import * as Variables from './variables.js';
 import {WorkspaceSvg} from './workspace_svg.js';
-<<<<<<< HEAD
-import * as registry from './registry.js';
-import * as renderManagement from './render_management.js';
-import {IAutoHideable} from './interfaces/i_autohideable.js';
-import {FlyoutSeparator, SeparatorAxis} from './flyout_separator.js';
-=======
-import * as Xml from './xml.js';
-
-enum FlyoutItemType {
-  BLOCK = 'block',
-  BUTTON = 'button',
-}
-
-/**
- * The language-neutral ID for when the reason why a block is disabled is
- * because the workspace is at block capacity.
- */
-const WORKSPACE_AT_BLOCK_CAPACITY_DISABLED_REASON =
-  'WORKSPACE_AT_BLOCK_CAPACITY';
->>>>>>> 0104166c
 
 /**
  * Class for a flyout.
@@ -790,118 +762,6 @@
   }
 
   /**
-<<<<<<< HEAD
-=======
-   * Empties all of the recycled blocks, properly disposing of them.
-   */
-  private emptyRecycledBlocks() {
-    for (let i = 0; i < this.recycledBlocks.length; i++) {
-      this.recycledBlocks[i].dispose();
-    }
-    this.recycledBlocks = [];
-  }
-
-  /**
-   * Returns whether the given block can be recycled or not.
-   *
-   * @param _block The block to check for recyclability.
-   * @returns True if the block can be recycled. False otherwise.
-   */
-  protected blockIsRecyclable_(_block: BlockSvg): boolean {
-    // By default, recycling is disabled.
-    return false;
-  }
-
-  /**
-   * Puts a previously created block into the recycle bin and moves it to the
-   * top of the workspace. Used during large workspace swaps to limit the number
-   * of new DOM elements we need to create.
-   *
-   * @param block The block to recycle.
-   */
-  private recycleBlock(block: BlockSvg) {
-    const xy = block.getRelativeToSurfaceXY();
-    block.moveBy(-xy.x, -xy.y);
-    this.recycledBlocks.push(block);
-  }
-
-  /**
-   * Add listeners to a block that has been added to the flyout.
-   *
-   * @param root The root node of the SVG group the block is in.
-   * @param block The block to add listeners for.
-   * @param rect The invisible rectangle under the block that acts
-   *     as a mat for that block.
-   */
-  protected addBlockListeners_(
-    root: SVGElement,
-    block: BlockSvg,
-    rect: SVGElement,
-  ) {
-    this.listeners.push(
-      browserEvents.conditionalBind(
-        root,
-        'pointerdown',
-        null,
-        this.blockMouseDown(block),
-      ),
-    );
-    this.listeners.push(
-      browserEvents.conditionalBind(
-        rect,
-        'pointerdown',
-        null,
-        this.blockMouseDown(block),
-      ),
-    );
-    this.listeners.push(
-      browserEvents.bind(root, 'pointerenter', block, () => {
-        if (!this.targetWorkspace.isDragging()) {
-          block.addSelect();
-        }
-      }),
-    );
-    this.listeners.push(
-      browserEvents.bind(root, 'pointerleave', block, () => {
-        if (!this.targetWorkspace.isDragging()) {
-          block.removeSelect();
-        }
-      }),
-    );
-    this.listeners.push(
-      browserEvents.bind(rect, 'pointerenter', block, () => {
-        if (!this.targetWorkspace.isDragging()) {
-          block.addSelect();
-        }
-      }),
-    );
-    this.listeners.push(
-      browserEvents.bind(rect, 'pointerleave', block, () => {
-        if (!this.targetWorkspace.isDragging()) {
-          block.removeSelect();
-        }
-      }),
-    );
-  }
-
-  /**
-   * Handle a pointerdown on an SVG block in a non-closing flyout.
-   *
-   * @param block The flyout block to copy.
-   * @returns Function to call when block is clicked.
-   */
-  private blockMouseDown(block: BlockSvg) {
-    return (e: PointerEvent) => {
-      const gesture = this.targetWorkspace.getGesture(e);
-      if (gesture) {
-        gesture.setStartBlock(block);
-        gesture.handleFlyoutStart(e, this);
-      }
-    };
-  }
-
-  /**
->>>>>>> 0104166c
    * Pointer down on the flyout background.  Start a vertical scroll drag.
    *
    * @param e Pointer down event.
