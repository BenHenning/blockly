/**
 * @license
 * Copyright 2017 Google LLC
 * SPDX-License-Identifier: Apache-2.0
 */

/**
 * Methods for dragging a block visually.
 *
 * @class
 */
// Former goog.module ID: Blockly.BlockDragger

// Unused import preserved for side-effects. Remove if unneeded.
import './events/events_block_drag.js';

import * as blockAnimation from './block_animations.js';
import type {BlockSvg} from './block_svg.js';
import * as bumpObjects from './bump_objects.js';
import * as common from './common.js';
import type {BlockMove} from './events/events_block_move.js';
import * as eventUtils from './events/utils.js';
import type {Icon} from './icons/icon.js';
import type {IBlockDragger} from './interfaces/i_block_dragger.js';
import type {IDragTarget} from './interfaces/i_drag_target.js';
import * as registry from './registry.js';
import {Coordinate} from './utils/coordinate.js';
import * as dom from './utils/dom.js';
import type {WorkspaceSvg} from './workspace_svg.js';
import * as layers from './layers.js';
import {ConnectionType, IConnectionPreviewer} from './blockly.js';
import {RenderedConnection} from './rendered_connection.js';
import {config} from './config.js';
import {ComponentManager} from './component_manager.js';
import {IDeleteArea} from './interfaces/i_delete_area.js';
import {Connection} from './connection.js';
import {Block} from './block.js';
import {finishQueuedRenders} from './render_management.js';

/** Represents a nearby valid connection. */
interface ConnectionCandidate {
  /** A connection on the dragging stack that is compatible with neighbour. */
  local: RenderedConnection;

  /** A nearby connection that is compatible with local. */
  neighbour: RenderedConnection;

  /** The distance between the local connection and the neighbour connection. */
  distance: number;
}

/**
 * Class for a block dragger.  It moves blocks around the workspace when they
 * are being dragged by a mouse or touch.
 */
export class BlockDragger implements IBlockDragger {
  /** The top block in the stack that is being dragged. */
  protected draggingBlock_: BlockSvg;

  protected connectionPreviewer: IConnectionPreviewer;

  /** The workspace on which the block is being dragged. */
  protected workspace_: WorkspaceSvg;

  /** Which drag area the mouse pointer is over, if any. */
  private dragTarget_: IDragTarget | null = null;

  private connectionCandidate: ConnectionCandidate | null = null;

  /** Whether the block would be deleted if dropped immediately. */
  protected wouldDeleteBlock_ = false;
  protected startXY_: Coordinate;

  /**
   * @param block The block to drag.
   * @param workspace The workspace to drag on.
   */
  constructor(block: BlockSvg, workspace: WorkspaceSvg) {
    this.draggingBlock_ = block;
    this.workspace_ = workspace;

    const previewerConstructor = registry.getClassFromOptions(
      registry.Type.CONNECTION_PREVIEWER,
      this.workspace_.options,
    );
    this.connectionPreviewer = new previewerConstructor!(block);

    /**
     * The location of the top left corner of the dragging block at the
     * beginning of the drag in workspace coordinates.
     */
    this.startXY_ = this.draggingBlock_.getRelativeToSurfaceXY();
  }

  /**
   * Sever all links from this object.
   *
   * @internal
   */
  dispose() {
<<<<<<< HEAD
    if (this.draggedConnectionManager_) {
      this.draggedConnectionManager_.dispose();
    }
=======
    this.dragIconData_.length = 0;
    this.connectionPreviewer.dispose();
>>>>>>> 919778eb
  }

  /**
   * Start dragging a block.
   *
   * @param currentDragDeltaXY How far the pointer has moved from the position
   *     at mouse down, in pixel units.
   * @param healStack Whether or not to heal the stack after disconnecting.
   */
  startDrag(currentDragDeltaXY: Coordinate, healStack: boolean) {
    if (!eventUtils.getGroup()) {
      eventUtils.setGroup(true);
    }
    this.fireDragStartEvent_();

    // The z-order of blocks depends on their order in the SVG, so move the
    // block being dragged to the front so that it will appear atop other blocks
    // in the workspace.
    this.draggingBlock_.bringToFront(true);

    // During a drag there may be a lot of rerenders, but not field changes.
    // Turn the cache on so we don't do spurious remeasures during the drag.
    dom.startTextWidthCache();
    this.workspace_.setResizesEnabled(false);
    blockAnimation.disconnectUiStop();

    if (this.shouldDisconnect_(healStack)) {
      this.disconnectBlock_(healStack, currentDragDeltaXY);
    }
    this.draggingBlock_.setDragging(true);
    this.workspace_.getLayerManager()?.moveToDragLayer(this.draggingBlock_);
  }

  /**
   * Whether or not we should disconnect the block when a drag is started.
   *
   * @param healStack Whether or not to heal the stack after disconnecting.
   * @returns True to disconnect the block, false otherwise.
   */
  protected shouldDisconnect_(healStack: boolean): boolean {
    return !!(
      this.draggingBlock_.getParent() ||
      (healStack &&
        this.draggingBlock_.nextConnection &&
        this.draggingBlock_.nextConnection.targetBlock())
    );
  }

  /**
   * Disconnects the block and moves it to a new location.
   *
   * @param healStack Whether or not to heal the stack after disconnecting.
   * @param currentDragDeltaXY How far the pointer has moved from the position
   *     at mouse down, in pixel units.
   */
  protected disconnectBlock_(
    healStack: boolean,
    currentDragDeltaXY: Coordinate,
  ) {
    this.draggingBlock_.unplug(healStack);
    const delta = this.pixelsToWorkspaceUnits_(currentDragDeltaXY);
    const newLoc = Coordinate.sum(this.startXY_, delta);

    this.draggingBlock_.translate(newLoc.x, newLoc.y);
    blockAnimation.disconnectUiEffect(this.draggingBlock_);
  }

  /** Fire a UI event at the start of a block drag. */
  protected fireDragStartEvent_() {
    const event = new (eventUtils.get(eventUtils.BLOCK_DRAG))(
      this.draggingBlock_,
      true,
      this.draggingBlock_.getDescendants(false),
    );
    eventUtils.fire(event);
  }

  /**
   * Execute a step of block dragging, based on the given event.  Update the
   * display accordingly.
   *
   * @param e The most recent move event.
   * @param delta How far the pointer has moved from the position
   *     at the start of the drag, in pixel units.
   */
  drag(e: PointerEvent, delta: Coordinate) {
    const block = this.draggingBlock_;
    this.moveBlock(block, delta);
    this.updateDragTargets(e, block);
    this.wouldDeleteBlock_ = this.wouldDeleteBlock(e, block, delta);
    this.updateCursorDuringBlockDrag_();
    this.updateConnectionPreview(block, delta);
  }

  private moveBlock(draggingBlock: BlockSvg, dragDelta: Coordinate) {
    const delta = this.pixelsToWorkspaceUnits_(dragDelta);
    const newLoc = Coordinate.sum(this.startXY_, delta);
    draggingBlock.moveDuringDrag(newLoc);
  }

  private updateDragTargets(e: PointerEvent, draggingBlock: BlockSvg) {
    const newDragTarget = this.workspace_.getDragTarget(e);
    if (this.dragTarget_ !== newDragTarget) {
      this.dragTarget_?.onDragExit(draggingBlock);
      newDragTarget?.onDragEnter(draggingBlock);
    }
    newDragTarget?.onDragOver(draggingBlock);
    this.dragTarget_ = newDragTarget;
  }

  /**
   * Returns true if we would delete the block if it was dropped at this time,
   * false otherwise.
   */
  private wouldDeleteBlock(
    e: PointerEvent,
    draggingBlock: BlockSvg,
    delta: Coordinate,
  ): boolean {
    const dragTarget = this.workspace_.getDragTarget(e);
    if (!dragTarget) return false;

    const componentManager = this.workspace_.getComponentManager();
    const isDeleteArea = componentManager.hasCapability(
      dragTarget.id,
      ComponentManager.Capability.DELETE_AREA,
    );
    if (!isDeleteArea) return false;

    return (dragTarget as IDeleteArea).wouldDelete(
      draggingBlock,
      !!this.getConnectionCandidate(draggingBlock, delta),
    );
  }

  private updateConnectionPreview(draggingBlock: BlockSvg, delta: Coordinate) {
    const currCandidate = this.connectionCandidate;
    const newCandidate = this.getConnectionCandidate(draggingBlock, delta);
    if (!newCandidate) {
      this.connectionPreviewer.hidePreview();
      this.connectionCandidate = null;
      return;
    }
    const candidate =
      currCandidate &&
      this.currCandidateIsBetter(currCandidate, delta, newCandidate)
        ? currCandidate
        : newCandidate;
    this.connectionCandidate = candidate;
    const {local, neighbour} = candidate;
    if (
      (local.type === ConnectionType.OUTPUT_VALUE ||
        local.type === ConnectionType.PREVIOUS_STATEMENT) &&
      neighbour.isConnected() &&
      !neighbour.targetBlock()!.isInsertionMarker() &&
      !this.orphanCanConnectAtEnd(
        draggingBlock,
        neighbour.targetBlock()!,
        local.type,
      )
    ) {
      this.connectionPreviewer.previewReplacement(
        local,
        neighbour,
        neighbour.targetBlock()!,
      );
      return;
    }
    this.connectionPreviewer.previewConnection(local, neighbour);
  }

  /**
   * Returns true if the given orphan block can connect at the end of the
   * top block's stack or row, false otherwise.
   */
  private orphanCanConnectAtEnd(
    topBlock: BlockSvg,
    orphanBlock: BlockSvg,
    localType: number,
  ): boolean {
    const orphanConnection =
      localType === ConnectionType.OUTPUT_VALUE
        ? orphanBlock.outputConnection
        : orphanBlock.previousConnection;
    return !!Connection.getConnectionForOrphanedConnection(
      topBlock as Block,
      orphanConnection as Connection,
    );
  }

  /**
   * Returns true if the current candidate is better than the new candidate.
   *
   * We slightly prefer the current candidate even if it is farther away.
   */
  private currCandidateIsBetter(
    currCandiate: ConnectionCandidate,
    delta: Coordinate,
    newCandidate: ConnectionCandidate,
  ): boolean {
    const {local: currLocal, neighbour: currNeighbour} = currCandiate;
    const localPos = new Coordinate(currLocal.x, currLocal.y);
    const neighbourPos = new Coordinate(currNeighbour.x, currNeighbour.y);
    const distance = Coordinate.distance(
      Coordinate.sum(localPos, delta),
      neighbourPos,
    );
    return (
      newCandidate.distance > distance - config.currentConnectionPreference
    );
  }

  /**
   * Returns the closest valid candidate connection, if one can be found.
   *
   * Valid neighbour connections are within the configured start radius, with a
   * compatible type (input, output, etc) and connection check.
   */
  private getConnectionCandidate(
    draggingBlock: BlockSvg,
    delta: Coordinate,
  ): ConnectionCandidate | null {
    const localConns = this.getLocalConnections(draggingBlock);
    let radius = config.snapRadius;
    let candidate = null;

    for (const conn of localConns) {
      const {connection: neighbour, radius: rad} = conn.closest(radius, delta);
      if (neighbour) {
        candidate = {
          local: conn,
          neighbour: neighbour,
          distance: rad,
        };
        radius = rad;
      }
    }

    return candidate;
  }

  /**
   * Returns all of the connections we might connect to blocks on the workspace.
   *
   * Includes any connections on the dragging block, and any last next
   * connection on the stack (if one exists).
   */
  private getLocalConnections(draggingBlock: BlockSvg): RenderedConnection[] {
    const available = draggingBlock.getConnections_(false);
    const lastOnStack = draggingBlock.lastConnectionInStack(true);
    if (lastOnStack && lastOnStack !== draggingBlock.nextConnection) {
      available.push(lastOnStack);
    }
    return available;
  }

  /**
   * Finish a block drag and put the block back on the workspace.
   *
   * @param e The pointerup event.
   * @param currentDragDeltaXY How far the pointer has moved from the position
   *     at the start of the drag, in pixel units.
   */
  endDrag(e: PointerEvent, currentDragDeltaXY: Coordinate) {
    // Make sure internal state is fresh.
    this.drag(e, currentDragDeltaXY);
    this.fireDragEndEvent_();

    dom.stopTextWidthCache();

    blockAnimation.disconnectUiStop();
    this.connectionPreviewer.hidePreview();

    const preventMove =
      !!this.dragTarget_ &&
      this.dragTarget_.shouldPreventMove(this.draggingBlock_);
    let delta: Coordinate | null = null;
    if (!preventMove) {
      const newValues = this.getNewLocationAfterDrag_(currentDragDeltaXY);
      delta = newValues.delta;
    }

    if (this.dragTarget_) {
      this.dragTarget_.onDrop(this.draggingBlock_);
    }

    const deleted = this.maybeDeleteBlock_();
    if (!deleted) {
      // These are expensive and don't need to be done if we're deleting.
      this.workspace_
        .getLayerManager()
        ?.moveOffDragLayer(this.draggingBlock_, layers.BLOCK);
      this.draggingBlock_.setDragging(false);
      if (delta) {
        // !preventMove
        this.updateBlockAfterMove_();
      } else {
        // Blocks dragged directly from a flyout may need to be bumped into
        // bounds.
        bumpObjects.bumpIntoBounds(
          this.draggingBlock_.workspace,
          this.workspace_.getMetricsManager().getScrollMetrics(true),
          this.draggingBlock_,
        );
      }
    }
    this.workspace_.setResizesEnabled(true);

    eventUtils.setGroup(false);
  }

  /**
   * Calculates the drag delta and new location values after a block is dragged.
   *
   * @param currentDragDeltaXY How far the pointer has moved from the start of
   *     the drag, in pixel units.
   * @returns New location after drag. delta is in workspace units. newLocation
   *     is the new coordinate where the block should end up.
   */
  protected getNewLocationAfterDrag_(currentDragDeltaXY: Coordinate): {
    delta: Coordinate;
    newLocation: Coordinate;
  } {
    const delta = this.pixelsToWorkspaceUnits_(currentDragDeltaXY);
    const newLocation = Coordinate.sum(this.startXY_, delta);
    return {
      delta,
      newLocation,
    };
  }

  /**
   * May delete the dragging block, if allowed. If `this.wouldDeleteBlock_` is
   * not true, the block will not be deleted. This should be called at the end
   * of a block drag.
   *
   * @returns True if the block was deleted.
   */
  protected maybeDeleteBlock_(): boolean {
    if (this.wouldDeleteBlock_) {
      // Fire a move event, so we know where to go back to for an undo.
      this.fireMoveEvent_();
      this.draggingBlock_.dispose(false, true);
      common.draggingConnections.length = 0;
      return true;
    }
    return false;
  }

  /**
   * Updates the necessary information to place a block at a certain location.
   */
  protected updateBlockAfterMove_() {
    this.fireMoveEvent_();
    if (this.connectionCandidate) {
      // Applying connections also rerenders the relevant blocks.
      this.applyConnections(this.connectionCandidate);
    } else {
      this.draggingBlock_.queueRender();
    }
    this.draggingBlock_.snapToGrid();
  }

  private applyConnections(candidate: ConnectionCandidate) {
    const {local, neighbour} = candidate;
    local.connect(neighbour);
    // TODO: We can remove this `rendered` check when we reconcile with v11.
    if (this.draggingBlock_.rendered) {
      const inferiorConnection = local.isSuperior() ? neighbour : local;
      const rootBlock = this.draggingBlock_.getRootBlock();

      finishQueuedRenders().then(() => {
        blockAnimation.connectionUiEffect(inferiorConnection.getSourceBlock());
        // bringToFront is incredibly expensive. Delay until the next frame.
        setTimeout(() => {
          rootBlock.bringToFront();
        }, 0);
      });
    }
  }

  /** Fire a UI event at the end of a block drag. */
  protected fireDragEndEvent_() {
    const event = new (eventUtils.get(eventUtils.BLOCK_DRAG))(
      this.draggingBlock_,
      false,
      this.draggingBlock_.getDescendants(false),
    );
    eventUtils.fire(event);
  }

  /**
   * Adds or removes the style of the cursor for the toolbox.
   * This is what changes the cursor to display an x when a deletable block is
   * held over the toolbox.
   *
   * @param isEnd True if we are at the end of a drag, false otherwise.
   */
  protected updateToolboxStyle_(isEnd: boolean) {
    const toolbox = this.workspace_.getToolbox();

    if (toolbox) {
      const style = this.draggingBlock_.isDeletable()
        ? 'blocklyToolboxDelete'
        : 'blocklyToolboxGrab';

      // AnyDuringMigration because:  Property 'removeStyle' does not exist on
      // type 'IToolbox'.
      if (
        isEnd &&
        typeof (toolbox as AnyDuringMigration).removeStyle === 'function'
      ) {
        // AnyDuringMigration because:  Property 'removeStyle' does not exist on
        // type 'IToolbox'.
        (toolbox as AnyDuringMigration).removeStyle(style);
        // AnyDuringMigration because:  Property 'addStyle' does not exist on
        // type 'IToolbox'.
      } else if (
        !isEnd &&
        typeof (toolbox as AnyDuringMigration).addStyle === 'function'
      ) {
        // AnyDuringMigration because:  Property 'addStyle' does not exist on
        // type 'IToolbox'.
        (toolbox as AnyDuringMigration).addStyle(style);
      }
    }
  }

  /** Fire a move event at the end of a block drag. */
  protected fireMoveEvent_() {
    if (this.draggingBlock_.isDeadOrDying()) return;
    const event = new (eventUtils.get(eventUtils.BLOCK_MOVE))(
      this.draggingBlock_,
    ) as BlockMove;
    event.setReason(['drag']);
    event.oldCoordinate = this.startXY_;
    event.recordNew();
    eventUtils.fire(event);
  }

  /**
   * Update the cursor (and possibly the trash can lid) to reflect whether the
   * dragging block would be deleted if released immediately.
   */
  protected updateCursorDuringBlockDrag_() {
    this.draggingBlock_.setDeleteStyle(this.wouldDeleteBlock_);
  }

  /**
   * Convert a coordinate object from pixels to workspace units, including a
   * correction for mutator workspaces.
   * This function does not consider differing origins.  It simply scales the
   * input's x and y values.
   *
   * @param pixelCoord A coordinate with x and y values in CSS pixel units.
   * @returns The input coordinate divided by the workspace scale.
   */
  protected pixelsToWorkspaceUnits_(pixelCoord: Coordinate): Coordinate {
    const result = new Coordinate(
      pixelCoord.x / this.workspace_.scale,
      pixelCoord.y / this.workspace_.scale,
    );
    if (this.workspace_.isMutator) {
      // If we're in a mutator, its scale is always 1, purely because of some
      // oddities in our rendering optimizations.  The actual scale is the same
      // as the scale on the parent workspace. Fix that for dragging.
      const mainScale = this.workspace_.options.parentWorkspace!.scale;
      result.scale(1 / mainScale);
    }
    return result;
  }

  /**
   * Get a list of the insertion markers that currently exist.  Drags have 0, 1,
   * or 2 insertion markers.
   *
   * @returns A possibly empty list of insertion marker blocks.
   */
  getInsertionMarkers(): BlockSvg[] {
    return this.workspace_
      .getAllBlocks()
      .filter((block) => block.isInsertionMarker());
  }
}

/** Data about the position of a given icon. */
export interface IconPositionData {
  location: Coordinate;
  icon: Icon;
}

registry.register(registry.Type.BLOCK_DRAGGER, registry.DEFAULT, BlockDragger);<|MERGE_RESOLUTION|>--- conflicted
+++ resolved
@@ -98,14 +98,7 @@
    * @internal
    */
   dispose() {
-<<<<<<< HEAD
-    if (this.draggedConnectionManager_) {
-      this.draggedConnectionManager_.dispose();
-    }
-=======
-    this.dragIconData_.length = 0;
     this.connectionPreviewer.dispose();
->>>>>>> 919778eb
   }
 
   /**
