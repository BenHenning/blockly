{
  "name": "blockly",
<<<<<<< HEAD
  "version": "1.20180904.0",
=======
  "version": "1.20180904.0-develop",
>>>>>>> 818497f2
  "description": "Blockly is a library for building visual programming editors.",
  "main": "blockly_node_javascript_en.js",
  "keywords": [
    "blockly"
  ],
  "repository": {
    "type": "git",
    "url": "https://github.com/google/blockly.git"
  },
  "bugs": {
    "url": "https://github.com/google/blockly/issues"
  },
  "homepage": "https://developers.google.com/blockly/",
  "author": {
    "name": "Neil Fraser"
  },
  "scripts": {
    "prepare": "gulp blockly_javascript_en",
    "lint": "eslint .",
    "test": "tests/run_all_tests.sh"
  },
  "license": "Apache-2.0",
  "private": true,
  "devDependencies": {
    "eslint": "^5.4.0",
    "google-closure-compiler": "^20180805.0.0",
    "google-closure-library": "^20180805.0.0",
    "gulp": "^3.9.1",
    "gulp-concat": "^2.6.1",
    "gulp-insert": "^0.5.0",
    "gulp-series": "^1.0.2",
    "gulp-shell": "^0.6.5",
    "jshint": "^2.9.5",
    "webdriverio": "^4.13.2"
  },
  "jshintConfig": {
    "globalstrict": true,
    "predef": [
      "Blockly",
      "goog",
      "window",
      "document",
      "soy",
      "XMLHttpRequest"
    ],
    "sub": true,
    "undef": true,
    "unused": true
  },
  "dependencies": {
    "jsdom": "^12.0.0"
  }
}<|MERGE_RESOLUTION|>--- conflicted
+++ resolved
@@ -1,10 +1,6 @@
 {
   "name": "blockly",
-<<<<<<< HEAD
-  "version": "1.20180904.0",
-=======
   "version": "1.20180904.0-develop",
->>>>>>> 818497f2
   "description": "Blockly is a library for building visual programming editors.",
   "main": "blockly_node_javascript_en.js",
   "keywords": [
