{
  "name": "blockly",
<<<<<<< HEAD
  "version": "12.0.0",
=======
  "version": "11.2.0-beta.2",
>>>>>>> 0104166c
  "description": "Blockly is a library for building visual programming editors.",
  "keywords": [
    "blockly"
  ],
  "repository": {
    "type": "git",
    "url": "git+https://github.com/google/blockly.git"
  },
  "bugs": {
    "url": "https://github.com/google/blockly/issues"
  },
  "homepage": "https://developers.google.com/blockly/",
  "author": {
    "name": "Neil Fraser"
  },
  "scripts": {
    "build": "gulp build",
    "build-debug": "gulp build --verbose --debug",
    "build-debug-log": "npm run build:debug > build-debug.log 2>&1 && tail -3 build-debug.log",
    "build-strict": "gulp build --verbose --strict",
    "build-strict-log": "npm run build:strict > build-debug.log 2>&1 && tail -3 build-debug.log",
    "clean": "gulp clean",
    "deployDemos": "npm ci && gulp deployDemos",
    "deployDemos:beta": "npm ci && gulp deployDemosBeta",
    "docs": "gulp docs",
    "format": "prettier --write .",
    "format:check": "prettier --check .",
    "messages": "gulp messages",
    "lint": "eslint .",
    "lint:fix": "eslint . --fix",
    "langfiles": "gulp langfiles",
    "minify": "gulp minify",
    "package": "gulp package",
    "postinstall": "patch-package",
    "prepareDemos": "gulp prepareDemos",
    "publish": "npm ci && gulp publish",
    "publish:beta": "npm ci && gulp publishBeta",
    "recompile": "gulp recompile",
    "release": "gulp gitCreateRC",
    "start": "npm run build && concurrently -n tsc,server \"tsc --watch --preserveWatchOutput --outDir \"build/src\" --declarationDir \"build/declarations\"\" \"http-server ./ -s -o /tests/playground.html -c-1\"",
    "tsc": "gulp tsc",
    "test": "gulp test",
    "test:browser": "cd tests/browser && npx mocha",
    "test:generators": "gulp testGenerators",
    "test:mocha:interactive": "npm run build && concurrently -n tsc,server \"tsc --watch --preserveWatchOutput --outDir \"build/src\" --declarationDir \"build/declarations\"\" \"http-server ./ -o /tests/mocha/index.html -c-1\"",
    "test:compile:advanced": "gulp buildAdvancedCompilationTest --debug",
    "updateGithubPages": "npm ci && gulp gitUpdateGithubPages"
  },
  "exports": {
    ".": {
      "types": "./index.d.ts",
      "import": "./index.mjs",
      "umd": "./blockly.min.js",
      "default": "./index.js"
    },
    "./core": {
      "types": "./core.d.ts",
      "node": "./core-node.js",
      "import": "./blockly.mjs",
      "default": "./blockly_compressed.js"
    },
    "./blocks": {
      "types": "./blocks.d.ts",
      "import": "./blocks.mjs",
      "default": "./blocks_compressed.js"
    },
    "./dart": {
      "types": "./dart.d.ts",
      "import": "./dart.mjs",
      "default": "./dart_compressed.js"
    },
    "./lua": {
      "types": "./lua.d.ts",
      "import": "./lua.mjs",
      "default": "./lua_compressed.js"
    },
    "./javascript": {
      "types": "./javascript.d.ts",
      "import": "./javascript.mjs",
      "default": "./javascript_compressed.js"
    },
    "./php": {
      "types": "./php.d.ts",
      "import": "./php.mjs",
      "default": "./php_compressed.js"
    },
    "./python": {
      "types": "./python.d.ts",
      "import": "./python.mjs",
      "default": "./python_compressed.js"
    },
    "./msg/*": {
      "types": "./msg/*.d.ts",
      "import": "./msg/*.mjs",
      "default": "./msg/*.js"
    }
  },
  "license": "Apache-2.0",
  "devDependencies": {
    "@blockly/block-test": "^6.0.4",
    "@blockly/dev-tools": "^8.0.6",
    "@blockly/theme-modern": "^6.0.3",
    "@hyperjump/browser": "^1.1.4",
    "@hyperjump/json-schema": "^1.5.0",
    "@microsoft/api-documenter": "^7.22.4",
    "@microsoft/api-extractor": "^7.29.5",
    "async-done": "^2.0.0",
    "chai": "^5.1.1",
    "concurrently": "^9.0.1",
    "eslint": "^9.15.0",
    "eslint-config-google": "^0.14.0",
    "eslint-config-prettier": "^9.1.0",
    "eslint-plugin-jsdoc": "^50.5.0",
    "eslint-plugin-prettier": "^5.2.1",
    "glob": "^10.3.4",
    "globals": "^15.12.0",
    "google-closure-compiler": "^20240317.0.0",
    "gulp": "^5.0.0",
    "gulp-concat": "^2.6.1",
    "gulp-gzip": "^1.4.2",
    "gulp-header": "^2.0.9",
    "gulp-insert": "^0.5.0",
    "gulp-rename": "^2.0.0",
    "gulp-replace": "^1.0.0",
    "gulp-series": "^1.0.2",
    "gulp-shell": "^0.8.0",
    "gulp-sourcemaps": "^3.0.0",
    "gulp-umd": "^2.0.0",
    "http-server": "^14.0.0",
    "json5": "^2.2.0",
    "markdown-tables-to-json": "^0.1.7",
    "mocha": "^10.0.0",
    "patch-package": "^8.0.0",
    "prettier": "^3.3.3",
    "prettier-plugin-organize-imports": "^4.0.0",
    "readline-sync": "^1.4.10",
    "rimraf": "^5.0.0",
    "typescript": "^5.3.3",
    "typescript-eslint": "^8.16.0",
    "webdriverio": "^9.0.7",
    "yargs": "^17.2.1"
  },
  "dependencies": {
    "jsdom": "25.0.1"
  },
  "engines": {
    "node": ">=18"
  }
}<|MERGE_RESOLUTION|>--- conflicted
+++ resolved
@@ -1,10 +1,6 @@
 {
   "name": "blockly",
-<<<<<<< HEAD
   "version": "12.0.0",
-=======
-  "version": "11.2.0-beta.2",
->>>>>>> 0104166c
   "description": "Blockly is a library for building visual programming editors.",
   "keywords": [
     "blockly"
