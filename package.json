{
  "name": "blockly",
  "version": "6.20210701.0",
  "description": "Blockly is a library for building visual programming editors.",
  "keywords": [
    "blockly"
  ],
  "repository": {
    "type": "git",
    "url": "https://github.com/google/blockly.git"
  },
  "bugs": {
    "url": "https://github.com/google/blockly/issues"
  },
  "homepage": "https://developers.google.com/blockly/",
  "author": {
    "name": "Neil Fraser"
  },
  "scripts": {
    "build": "gulp build",
    "build:blocks": "gulp buildBlocks",
    "build:compressed": "gulp buildCompressed",
    "build:core": "gulp buildCore",
    "build:debug": "gulp buildCompressed --verbose --debug",
    "build:debug:log": "npm run build:debug > build-debug.log 2>&1 && tail -3 build-debug.log",
    "build:deps": "gulp buildDeps",
    "build:strict": "gulp buildCompressed --verbose --strict",
    "build:strict:log": "npm run build:strict > build-debug.log 2>&1 && tail -3 build-debug.log",
    "build:generators": "gulp buildGenerators",
    "build:langfiles": "gulp buildLangfiles",
    "bump": "npm --no-git-tag-version version 4.$(date +'%Y%m%d').0",
    "clean": "gulp clean",
    "clean:build": "gulp cleanBuildDir",
    "clean:release": "gulp cleanReleaseDir",
    "checkin": "gulp checkin",
    "checkin:built": "gulp checkinBuilt",
    "checkin:typings": "gulp checkinTypings",
    "deployDemos": "gulp deployDemos",
    "deployDemos:beta": "gulp deployDemosBeta",
    "format": "git-clang-format",
    "format:sortrequires": "gulp sortRequires",
    "generate:langfiles": "gulp generateLangfiles",
    "license": "gulp checkLicenses",
    "lint": "eslint .",
    "package": "gulp package",
    "prepareDemos": "gulp prepareDemos",
    "publish": "gulp publish",
    "publish:beta": "gulp publishBeta",
    "recompile": "gulp recompile",
    "release": "gulp gitCreateRC",
<<<<<<< HEAD
    "start": "http-server ./ -o /tests/playground.html",
=======
    "start": "http-server ./ -o /tests/playground.html -c-1",
>>>>>>> c3cfd4d8
    "test": "tests/run_all_tests.sh",
    "test:generators": "tests/scripts/run_generators.sh",
    "test:compile:advanced": "gulp buildAdvancedCompilationTest",
    "typings": "gulp typings",
    "updateGithubPages": "gulp gitUpdateGithubPages"
  },
  "main": "./index.js",
  "umd": "./blockly.min.js",
  "unpkg": "./blockly.min.js",
  "types": "./index.d.ts",
  "browser": {
    "./node.js": "./browser.js",
    "./core.js": "./core-browser.js",
    "./blockly-node.js": "./blockly.js"
  },
  "license": "Apache-2.0",
  "devDependencies": {
    "@blockly/block-test": "^1.0.0",
    "@blockly/dev-tools": "^2.6.1-beta.0",
    "@blockly/theme-modern": "^2.1.1",
    "@wdio/selenium-standalone-service": "^7.10.1",
    "babel-eslint": "^10.1.0",
    "chai": "^4.2.0",
    "clang-format": "^1.5.0",
    "concurrently": "^6.0.0",
    "eslint": "^7.28.0",
    "google-closure-compiler": "^20210601.0.0",
    "google-closure-deps": "^20210601.0.0",
    "gulp": "^4.0.2",
    "gulp-concat": "^2.6.1",
    "gulp-insert": "^0.5.0",
    "gulp-rename": "^2.0.0",
    "gulp-replace": "^1.0.0",
    "gulp-series": "^1.0.2",
    "gulp-shell": "^0.8.0",
    "gulp-sourcemaps": "^3.0.0",
    "gulp-umd": "^2.0.0",
    "http-server": "^13.0.2",
    "js-green-licenses": "^3.0.0",
    "mocha": "^9.1.1",
    "readline-sync": "^1.4.10",
    "rimraf": "^3.0.2",
    "selenium-standalone": "^7.1.0",
    "through2": "^4.0.2",
    "typescript": "^4.3.2",
    "typescript-closure-tools": "^0.0.7",
    "webdriverio": "^7.0.3",
    "yargs": "^16.0.3"
  },
  "dependencies": {
    "jsdom": "15.2.1"
  }
}<|MERGE_RESOLUTION|>--- conflicted
+++ resolved
@@ -48,11 +48,7 @@
     "publish:beta": "gulp publishBeta",
     "recompile": "gulp recompile",
     "release": "gulp gitCreateRC",
-<<<<<<< HEAD
-    "start": "http-server ./ -o /tests/playground.html",
-=======
     "start": "http-server ./ -o /tests/playground.html -c-1",
->>>>>>> c3cfd4d8
     "test": "tests/run_all_tests.sh",
     "test:generators": "tests/scripts/run_generators.sh",
     "test:compile:advanced": "gulp buildAdvancedCompilationTest",
